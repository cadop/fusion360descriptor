--- conflicted
+++ resolved
@@ -62,11 +62,7 @@
 
         if len(child_set) == 0:
             body_list.append([self.component.bRepBodies.item(x) for x in range(0, self.component.bRepBodies.count) ])
-<<<<<<< HEAD
-        
-=======
-
->>>>>>> 7baa27c5
+
         child_list = [x.children for x in child_set if len(x.children)>0]
         childs = []
         for c in child_list:
