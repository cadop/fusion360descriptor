'''
module to parse fusion file 
'''

import adsk, adsk.core, adsk.fusion
from . import transforms
from . import parts

class Hierarchy:
    ''' hierarchy of the design space '''

    def __init__(self, component) -> None:
        self.children = []
        self.component = component
        self.name = component.name
        self._parent = None

    def add_child(self, c):
        self.children.append(c)
        c.parent = self 

    def get_children(self):
        return self.children        

    def get_all_children(self):
        ''' get all children and sub children '''
        child_map = {}
        parent_stack = set()
        parent_stack.update(self.get_children())
        while len(parent_stack) != 0:
            # Pop an element form the stack (order shouldn't matter)
            tmp = parent_stack.pop()
            # Add this child to the map
            # use the entity token, more accurate than the name of the component (since there are multiple)
            child_map[tmp.component.entityToken] = tmp 
            # Check if this child has children
            if len(tmp.get_children())> 0:
                # add them to the parent_stack
                parent_stack.update(tmp.get_children())
                if 'Neck' in tmp.name:
                    print(f'  Has children: {[ x.name for x in tmp.get_children()]} with entityToken ids {[x.component.entityToken for x in tmp.get_children()]}')

        return child_map

    def get_all_parents(self):
        ''' get all the parents of this node '''
        child_stack = set()
        child_stack.add(self)
        parent_map = []
        while len(child_stack) != 0:
            tmp = child_stack.pop()
            if tmp.parent is None:
                return parent_map
            parent_map.append(tmp.parent.component.entityToken)    
            child_stack.add(tmp.parent)

        return parent_map
            
    @property
    def parent(self):
        if self._parent is None:
            return None
        return self._parent

    @parent.setter
    def parent(self,v):
        self._parent = v

    @staticmethod
    def traverse(occurrences, parent=None):
        '''
        Based on the fusion 360 API docs
        '''
        
        for i in range(0, occurrences.count):
            occ = occurrences.item(i)
            cur = Hierarchy(occ)
            if parent is None: 
                pass
            else: 
                parent.add_child(cur)
            if occ.childOccurrences:
                node = Hierarchy.traverse(occ.childOccurrences, parent=cur)

        return cur

class Configurator:

    joint_type_list = [ 'fixed', 'revolute', 'prismatic', 'Cylinderical',
                        'PinSlot', 'Planner', 'Ball']  # these are the names in urdf

    def __init__(self, root) -> None:
        # Export top-level occurrences
        self.root = root
        self.occ = root.occurrences.asList
        self.inertial_dict = {}
        self.inertia_accuracy = adsk.fusion.CalculationAccuracy.LowCalculationAccuracy

        self.links_xyz_dict = {} # needed ?

        self.joints_dict = {}
        self.links = {} # Link class
        self.joints = {} # Joint class for writing to file

        self.scale = 100.0 # Units to convert to meters (or whatever simulator takes)
        self.inertia_scale = 10000.0 # units to convert mass
        self.base_links= set()

    def get_scene_configuration(self):
        '''
        Build the graph of how the scene components are related
        '''

        root_node = Hierarchy(self.root)
        Hierarchy.traverse(self.root.occurrences.asList, root_node)
        self.component_map = root_node.get_all_children()

    def get_joint_preview(self):
        ''' Get the scenes joint relationships without calculating links '''

        self._joints()
        return self.joints_dict

    def parse(self):
        ''' parse the scene '''
        self._inertia()
        self._joints()
        self._base()
        self._build_links()
        self._build_joints()

    @property
    def name(self):
        ''' Name of the root component '''
        return self.root.name.split()[0]

    def _base(self):
        ''' Get the base link(s) '''
        
        for oc in self.occ:
            if oc.isGrounded:
                self.base_links.add(oc.name)

    def _inertia(self):
        '''
        Define inertia values
        '''
        
        for oc in self.occ:       
            occs_dict = {}
            prop = oc.getPhysicalProperties(self.inertia_accuracy)
            
            occs_dict['name'] = oc.name

            mass = prop.mass  # kg
            occs_dict['mass'] = mass
            center_of_mass = [_/self.scale for _ in prop.centerOfMass.asArray()] ## cm to m
            occs_dict['center_of_mass'] = center_of_mass

            # https://help.autodesk.com/view/fusion360/ENU/?guid=GUID-ce341ee6-4490-11e5-b25b-f8b156d7cd97
            (_, xx, yy, zz, xy, yz, xz) = prop.getXYZMomentsOfInertia()
            moment_inertia_world = [_ / self.inertia_scale for _ in [xx, yy, zz, xy, yz, xz] ] ## kg / cm^2 -> kg/m^2

            occs_dict['inertia'] = transforms.origin2center_of_mass(moment_inertia_world, center_of_mass, mass)

            self.inertial_dict[oc.name] = occs_dict

    def _joints(self):

        for joint in self.root.joints:
            
            joint_dict = {}
            joint_type = Configurator.joint_type_list[joint.jointMotion.jointType]
            joint_dict['type'] = joint_type

            # switch by the type of the joint
            joint_dict['axis'] = [0, 0, 0]
            joint_dict['upper_limit'] = 0.0
            joint_dict['lower_limit'] = 0.0

            occ_one = joint.occurrenceOne
            occ_two = joint.occurrenceTwo
            
            geom_one_origin = joint.geometryOrOriginOne.origin.asArray()
            geom_one_primary = joint.geometryOrOriginOne.primaryAxisVector.asArray()
            geom_one_secondary = joint.geometryOrOriginOne.secondaryAxisVector.asArray()
            geom_one_third = joint.geometryOrOriginOne.thirdAxisVector.asArray()

            print('')
            print(joint.name)
            print(f'Occurence One: {occ_one.name}')
            print(occ_one.entityToken)
            print(occ_one.fullPathName)

            print(f'Origin one {geom_one_origin}')
            print(f'geom_one_primary {geom_one_primary}')
            print(f'geom_one_secondary {geom_one_secondary}')
            print(f'geom_one_third {geom_one_third}')

            # Check if this is already top level
            # Check if the parent_list only contains one entity
            parent_list = self.component_map[occ_one.entityToken].get_all_parents()
            if len(parent_list) == 1:
                print(f'   Exists Occurence ONE: {occ_one.entityToken}')
            # If it is not, get the mapping and trace it back up
            else: 
                # the expectation is there is at least two items, the last is the full body
                # the second to last should be the next top-most component
                print(f' PARENT: {parent_list}')
                # reset occurrence one
                occ_one = self.component_map[parent_list[-2]].component
                print(f'Occurence One New: {occ_one.name}')

            print(f'Occurence Two: {occ_two.name}')
            print(f'Occurence Two entity: {occ_two.entityToken}')
            print(f'Occurence Two full path: {occ_two.fullPathName}')

            parent_list = self.component_map[occ_two.entityToken].get_all_parents()
            if len(parent_list) == 1:
                print(f'   Exists Occurence TWO: {occ_two.entityToken}')
            else:
                # the expectation is there is at least two items, the last is the full body
                # the second to last should be the next top-most component
                print(f' PARENT: {parent_list}')
                # reset occurrence two
                occ_two = self.component_map[parent_list[-2]].component
                print(f'Occurence Two New: {occ_two.name}')

            if occ_one.isGrounded:
                print('--------OCCURRENCE ONE IS GROUNDED -----')
            if occ_two.isGrounded:
                print('--------OCCURRENCE TWO IS GROUNDED -----')

            ############ JOINT #####################

            geom_two_origin = joint.geometryOrOriginTwo.origin.asArray()
            geom_two_primary = joint.geometryOrOriginTwo.primaryAxisVector.asArray()
            geom_two_secondary = joint.geometryOrOriginTwo.secondaryAxisVector.asArray()
            geom_two_third = joint.geometryOrOriginTwo.thirdAxisVector.asArray()
            
            print(f'Origin two {geom_two_origin}')
            print(f'geom_two_primary {geom_two_primary}')
            print(f'geom_two_secondary {geom_two_secondary}')
            print(f'geom_two_third {geom_two_third}')

            joint_type = joint.jointMotion.objectType # string 
            print(f'joint_type {joint_type}')
            
            # Only Revolute joints have rotation axis 
            if 'RigidJointMotion' in joint_type:
                pass
            else:
                
                joint_vector = joint.jointMotion.rotationAxisVector.asArray() 

                joint_rot_val = joint.jointMotion.rotationValue
                joint_limit_max = joint.jointMotion.rotationLimits.maximumValue
                joint_limit_min = joint.jointMotion.rotationLimits.minimumValue
                
                if abs(joint_limit_max - joint_limit_min) == 0:
                    joint_limit_min = -180.0
                    joint_limit_max = 180.0

                joint_angle = joint.angle.value 

                print(f'joint_vector {joint_vector}')
                print(f'joint_rot_val {joint_rot_val}')
                print(f'joint_limit_max {joint_limit_max}')
                print(f'joint_limit_min {joint_limit_min}')
                print(f'joint_angle {joint_angle}')

                joint_dict['axis'] = joint_vector
                joint_dict['upper_limit'] = joint_limit_max
                joint_dict['lower_limit'] = joint_limit_min

            # Reverses which is parent and child
<<<<<<< HEAD
            if self.joint_order == ('p','c'):
                joint_dict['parent'] = occ_one.name
                joint_dict['child'] = occ_two.name
            elif self.joint_order == ('c','p'):
                joint_dict['child'] = occ_one.name
                joint_dict['parent'] = occ_two.name
            else:
                raise ValueError(f'Order {self.joint_order} not supported')

=======
            joint_dict['child'] = occ_one.name
            joint_dict['parent'] = occ_two.name
>>>>>>> 4d8cf6c4
            joint_dict['xyz'] = [ x/self.scale for x in geom_one_origin]

            self.joints_dict[joint.name] = joint_dict

    def _build_links(self):
        ''' create links '''

        mesh_folder = 'meshes/'

        base_link = self.base_links.pop()
        center_of_mass = self.inertial_dict[base_link]['center_of_mass']
        link = parts.Link(name=base_link, 
                        xyz=[0,0,0], 
                        center_of_mass=center_of_mass, 
                        sub_folder=mesh_folder,
                        mass=self.inertial_dict[base_link]['mass'],
                        inertia_tensor=self.inertial_dict[base_link]['inertia'])

        self.links_xyz_dict[link.name] = link.xyz
        self.links[link.name] = link

        for k, joint in self.joints_dict.items():
            name = joint['child']

            center_of_mass = [ i-j for i, j in zip(self.inertial_dict[name]['center_of_mass'], joint['xyz'])]
            link = parts.Link(name=name, 
                            xyz=(joint['xyz'][0], joint['xyz'][1], joint['xyz'][2]),
                            center_of_mass=center_of_mass,
                            sub_folder=mesh_folder, 
                            mass=self.inertial_dict[name]['mass'],
                            inertia_tensor=self.inertial_dict[name]['inertia'])

            self.links_xyz_dict[link.name] = (link.xyz[0], link.xyz[1], link.xyz[2])   

            self.links[link.name] = link

    def _build_joints(self):
        ''' create joints '''

        for k, j in self.joints_dict.items():

            xyz = []
            for p,c in zip(self.links_xyz_dict[j['parent']], self.links_xyz_dict[j['child']]):
                xyz.append(p-c)
                
            joint = parts.Joint(name=k , joint_type=j['type'], 
                                xyz=xyz, axis=j['axis'], 
                                parent=j['parent'], child=j['child'], 
                                upper_limit=j['upper_limit'], lower_limit=j['lower_limit'])

            self.joints[k] = joint
<|MERGE_RESOLUTION|>--- conflicted
+++ resolved
@@ -274,20 +274,8 @@
                 joint_dict['lower_limit'] = joint_limit_min
 
             # Reverses which is parent and child
-<<<<<<< HEAD
-            if self.joint_order == ('p','c'):
-                joint_dict['parent'] = occ_one.name
-                joint_dict['child'] = occ_two.name
-            elif self.joint_order == ('c','p'):
-                joint_dict['child'] = occ_one.name
-                joint_dict['parent'] = occ_two.name
-            else:
-                raise ValueError(f'Order {self.joint_order} not supported')
-
-=======
             joint_dict['child'] = occ_one.name
             joint_dict['parent'] = occ_two.name
->>>>>>> 4d8cf6c4
             joint_dict['xyz'] = [ x/self.scale for x in geom_one_origin]
 
             self.joints_dict[joint.name] = joint_dict
